--- conflicted
+++ resolved
@@ -1,4 +1,3 @@
-<<<<<<< HEAD
 # WebCammerPlus Chrome Extension (Vue.js)
 
 This project is a Chrome Extension rewritten using Vue.js.
@@ -50,68 +49,10 @@
 
 While in the `vue-extension` directory:
 ```bash
-=======
-# WebCammerPlus Chrome Extension
-
-This repository contains the WebCammerPlus Chrome Extension.
-
-## 🛠️ Local Development Setup
-
-### 1. Clone or Download the Extension
-
-Clone this project locally or download the zipped folder.
-
-```
-webcammerplus/
-├── manifest.json
-├── background.js
-├── toggle.js
-├── sidebar.html
-├── sidebar.js
-├── sidebar.css
-├── icon-green.png
-├── icon-yellow.png
-├── icon-red.png
-├── icon-blue.png
-├── vue-extension/           # Vue.js project for the extension UI
-│   ├── public/             # Public assets, including manifest.json
-│   │   └── manifest.json
-│   ├── src/                # Vue.js source code
-│   ├── .htmlhintrc         # HTMLHint configuration
-│   ├── .stylelintrc.json   # Stylelint configuration
-│   └── package.json        # Node.js dependencies and scripts
-└── ... other extension files
-```
-
-### 2. Install Dependencies (for Vue.js development)
-
-Navigate into the `vue-extension` directory and install the Node.js dependencies:
-
-```bash
-cd vue-extension
-npm install
-```
-
-### 3. Load into Chrome
-
-1. Open Chrome
-2. Navigate to `chrome://extensions`
-3. Enable **Developer Mode**
-4. Click **"Load unpacked"**
-5. Select the **`vue-extension/dist`** folder (this folder will be created after you run `npm run build` in the vue-extension directory, which is the next step to run your vue project) of the extension.
-
-### 4. Make Edits and Develop
-
-To develop with Vue.js, navigate to the `vue-extension` directory and run the development server:
-
-```bash
-cd vue-extension
->>>>>>> 5d87b956
 npm run serve
 ```
 This will start a development server. The extension will not be directly usable in Chrome this way, but it's useful for developing Vue components.
 
-<<<<<<< HEAD
 ### Building for Production
 
 While in the `vue-extension` directory:
@@ -131,21 +72,27 @@
 While in the `vue-extension` directory:
 ```bash
 npm run lint
-=======
-Any changes you make to the files will require:
-- A manual **refresh of the extension** in `chrome://extensions` (after building for production)
-- A refresh of the tab where you're testing it
+```
+This will run ESLint for JavaScript/Vue, HTMLHint for HTML, and Stylelint for CSS.
 
-### 5. Linting
+### Auto-fix Linting Issues
 
-Navigate to the `vue-extension` directory and use the following commands:
-
+Some linting issues can be automatically fixed:
 ```bash
-# Run linter
-npm run lint
+npm run lint -- --fix
 ```
 
+## Contributing
+
+1.  Fork the repository.
+2.  Create your feature branch (`git checkout -b feature/AmazingFeature`).
+3.  Commit your changes (`git commit -m 'feat: Add some amazing feature'`).
+4.  Push to the branch (`git push origin feature/AmazingFeature`).
+5.  Open a Pull Request.
+
 ---
+
+**Happy coding! 🎉**
 
 ## 🎨 Icon Status Indicator
 
@@ -160,26 +107,8 @@
 
 ```js
 chrome.action.setIcon({ path: "icon-red.png" });
->>>>>>> 5d87b956
-```
-This will run ESLint for JavaScript/Vue, HTMLHint for HTML, and Stylelint for CSS.
-
-<<<<<<< HEAD
-### Auto-fix Linting Issues
-
-Some linting issues can be automatically fixed:
-```bash
-npm run lint -- --fix
 ```
 
-## Contributing
-
-1.  Fork the repository.
-2.  Create your feature branch (`git checkout -b feature/AmazingFeature`).
-3.  Commit your changes (`git commit -m 'feat: Add some amazing feature'`).
-4.  Push to the branch (`git push origin feature/AmazingFeature`).
-5.  Open a Pull Request.
-=======
 You may integrate this with connection health checks, API ping responses, or status of a third-party app.
 
 ## 📦 Packaging the Extension
@@ -202,7 +131,6 @@
 > Settings → Privacy → Copy the Events API JSON Feed URL and paste it into this tool.
 
 This can be updated in `sidebar.html` as needed.
->>>>>>> 5d87b956
 
 ## ❓ Need Help?
 
